--- conflicted
+++ resolved
@@ -79,12 +79,11 @@
 }
 
 // TODO
+/*
 func TestMoveToNextVertex(t *testing.T) {
-<<<<<<< HEAD
-=======
 	t.Error("TODO implement")
->>>>>>> ea197d09
-}
+}
+*/
 
 // TODO find a way to test replicability
 
@@ -240,13 +239,9 @@
 		Q,
 		rho,
 		alpha, beta,
-<<<<<<< HEAD
 		LayTrailAntCycle,
+		seed,
 		os.Stdout,
-=======
-		LayTrail,
-		seed,
->>>>>>> ea197d09
 	)
 	if err != nil {
 		t.Error(err)
@@ -286,33 +281,13 @@
 		},
 	}
 
-<<<<<<< HEAD
-=======
-	// TODO determine parameters
-	var NCmax int = 1000
-	var Q float64 = 1
-	var rho float64 = 0.5
-	var alpha float64 = 1
-	var beta float64 = 1
-	var nAnts int = 1000
-	trailUpdateFunc := func(float64, Graph, Ant) {}
 	var seed int64 = 0
 
->>>>>>> ea197d09
 	// run AS
 	solution, _, err := ASBestParams(
 		squareGraph,
-<<<<<<< HEAD
+		seed,
 		os.Stdout,
-=======
-		nAnts,
-		NCmax,
-		Q,
-		rho,
-		alpha, beta,
-		trailUpdateFunc,
-		seed,
->>>>>>> ea197d09
 	)
 	if err != nil {
 		t.Error(err)
@@ -336,86 +311,4 @@
 	if solTotLen > 4.5 {
 		t.Errorf("want total length ~= 4.0\ngot total length == %f\n", solTotLen)
 	}
-<<<<<<< HEAD
-=======
-}
-
-// BenchmarkOliver30 benchmarks AS with the prolem Oliver30 from Dorigo et al. 96 and compares the performance to that stated in the paper.
-func BenchmarkOliver30(b *testing.B) {
-	type City struct {
-		X     float64
-		Y     float64
-		Label string
-	}
-	cities := make([]City, 0, 30)
-
-	var oliver30Graph Graph
-	oliver30Graph.Vertices = make([]Vertex, 0, 30)
-
-	f, err := os.Open("testdata/benchmarks/Oliver30.csv")
-	check(err)
-	r := csv.NewReader(bufio.NewReader(f))
-	for {
-		record, err := r.Read()
-		if err == io.EOF {
-			break
-		}
-		check(err)
-
-		newX, err := strconv.ParseFloat(record[1], 64)
-		check(err)
-		newY, err := strconv.ParseFloat(record[2], 64)
-		check(err)
-		newCity := City{
-			X:     newX,
-			Y:     newY,
-			Label: record[0],
-		}
-
-		// The first column of the oliver30Graph.Edges 2d array will have length 0 which is correct, since it is an upper triangular matrix and no Vertex has a circular Edge.
-		oliver30Graph.Edges = append(oliver30Graph.Edges, make([]Edge, len(cities)))
-		newVertex := Vertex{
-			Index: len(oliver30Graph.Edges),
-			Label: newCity.Label,
-		}
-		oliver30Graph.Vertices = append(oliver30Graph.Vertices, newVertex)
-		lastEdgeIndex := len(oliver30Graph.Edges) - 1
-		for i := 0; i < len(cities); i++ {
-			oliver30Graph.Edges[lastEdgeIndex][i].Length = CompEuclid2dDist(cities[i].X, cities[i].Y, newCity.X, newCity.Y)
-		}
-
-		cities = append(cities, newCity)
-	}
-
-	// TODO determine parameters
-	var NCmax int = 1000
-	var Q float64 = 1
-	var rho float64 = 0.5
-	var alpha float64 = 1
-	var beta float64 = 1
-	trailUpdateFunc := func(float64, Graph, Ant) {}
-	var seed int64 = 0
-
-	// run AS
-	solution, _, err := AntSystemAlgorithm(
-		oliver30Graph,
-		len(oliver30Graph.Vertices),
-		NCmax,
-		Q,
-		rho,
-		alpha, beta,
-		trailUpdateFunc,
-		seed,
-	)
-	if err != nil {
-		b.Error(err)
-	}
-
-	err = CheckSolutionValid(solution, oliver30Graph)
-	if err != nil {
-		b.Fatal(err)
-	}
-
-	b.Logf("total length: %f", CompTotLength(oliver30Graph, solution))
->>>>>>> ea197d09
 }