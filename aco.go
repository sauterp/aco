// package aco provides the Ant System algorithm according to Dorigo, Maniezzo and Colorni 1996:
// The Ant System: Optimization by a colony of cooperating agents
// Marco Dorigo, Vittorio Maniezzo and Alberto Colorni
// IEEE Transactions on Systems, Man, and Cybernetics–Part B, Vol.26, No.1, 1996, pp.1-13
package aco

import (
	"bufio"
	"fmt"
	"io"
	"math"
	"math/rand"
	"sync"
	"time"

	"github.com/pkg/errors"
)

// Graph holds an undirected and fully connected graph represented as a triangular adjacency matrix.
type Graph struct {
	Vertices []Vertex
	// n := len(Vertices)
	// In a fully connected graph that is used to look up the edges connected to a Vertex very frequently, the most efficient way to store the Edges is by means of an triangular adjacency matrix.
	Edges [][]Edge
}

// GetEdge retrieves the edge (vi, vj) from graph.Edges where vi and vj are Vertex.Index.
// GetEdge(vi, vj) == GetEdge(vj, vi)
func (graph *Graph) GetEdge(vi, vj int) (*Edge, error) {
	switch {
	case vi == vj:
		return nil, fmt.Errorf("vi == vj == %d; graph should not have circular Edges", vi)
	case vj < vi:
		return &graph.Edges[vi][vj], nil
	case vj > vi:
		return &graph.Edges[vj][vi], nil
	default:
		return nil, fmt.Errorf("this error should be impossible; none of the cases vi == vj, vj < vi or vj > vi have evaluated to true")
	}
}

// Vertex holds the integer index used to address the rows in the Graph.Edges matrix and a string Label.
type Vertex struct {
	Index int
	// Label has no meaning to the Ant System algorithm it is only used to output the result.
	Label string
}

// TODO can this be optimized?
// GetOutEdges returns a list of pointers to all Edges exiting from Vertex v
func (v *Vertex) GetOutEdges(g Graph) []*Edge {
	// since g is fully connected without cyclical Edges, we can expect nVertices - 1 outgoing Edges
	outEdges := make([]*Edge, 0, len(g.Vertices)-1)

	for vi := range g.Vertices {
		vip := &g.Vertices[vi]
		if vip != v {
			e, err := g.GetEdge(v.Index, vip.Index)
			// TODO
			if err != nil {
				panic(err)
			}
			outEdges = append(outEdges, e)
		}
	}

	return outEdges
}

// Only used by CompNodeBranching
const epsilon = 0.000001

// CompNodeBranching computes the number of outgoing edges of Vertex v with a TrailIntensity > epsilon
func (v *Vertex) CompNodeBranching(g Graph) (nodeBranching int) {
	outEdges := v.GetOutEdges(g)
	nodeBranching = 0
	for _, e := range outEdges {
		if e.TrailIntensity > epsilon {
			nodeBranching++
		}
	}
	return nodeBranching
}

// Edge holds one edge of a Graph with Length information
type Edge struct {
	Length float64
	// Visibility increases the chance that an Ant takes this Edge. Usually Visibility = 1.0 / Length
	Visibility     float64 // Will be overwritten by Ant System Algorithm
	TrailIntensity float64 // Will be overwritten by Ant System Algorithm
}

// CompEuclid2dDist computes the euclidean distance between two 2 dimensional points a and b.
func CompEuclid2dDist(aX, aY, bX, bY float64) float64 {
	abXdist := aX - bX
	abYdist := aY - bY
	dist := math.Sqrt(abXdist*abXdist + abYdist*abYdist)
	return dist
}

type Tour []*Vertex

// EqualTour returns true if both tours contain the same vertices, in the same order and have the same total number of vertices
func EqualTour(a, b Tour) bool {
	if len(a) != len(b) {
		return false
	}

	// check whether a and b contain the same vertices and that they are in the same order
	// find the first two elements that point to the same Vertex
	var eqInd int
	// indicates whether an element pointing to the same Vertex has ben found in each of the list.
	eqElFound := false
	for i := 0; i < len(a); i++ {
		if a[0] == b[i] {
			eqInd = i
			eqElFound = true
			break
		}
	}
	if eqElFound {
		toursForwardEqual := true
		bOffset := eqInd
		for i := 0; i < len(a); i++ {
			// if the last element of b has been reached, continue comparing from the first element onwards
			if i+bOffset >= len(b) {
				bOffset = -i
			}
			if a[i] != b[i+bOffset] {
				toursForwardEqual = false
				break
			}
		}
		if toursForwardEqual {
			return true
		} else {
			// same procedure in reverse
			toursReverseEqual := true
			bOffset = eqInd
			for i := 0; i < len(a); i++ {
				// if the last element of b has been reached, continue comparing from the first element onwards
				if bOffset-i < 0 {
					bOffset = len(a) + bOffset
				}
				if a[i] != b[bOffset-i] {
					toursReverseEqual = false
					break
				}
			}
			return toursReverseEqual
		}
	}
	return false
}

// Ant holds the state of one ant, the basic agent of this algorithm
type Ant struct {
	Position *Vertex
	// An ant has to visit all n cities
	// If an ant has already visited a city we add it to the TabuList and cannot visit it again
	// TODO should Tour be implemented via a (circular) List data structure?
	// What about loops? how do we terminate a loop looping through a circular list? Elements are unique.
	TabuList Tour
	// replicability
	Rand *rand.Rand
}

// TODO implement func NewAnt()
// initialize TabuList with make([]*Vertex, n) or make([]*Vertex, 0, n)

// TODO generalize together with initialization
// TODO you can probably delete this
func (ant *Ant) EmptyTabuList() {
	// TODO ant.TabuList = make(Tour, 0, nVertices)
	ant.TabuList = make(Tour, 0)
}

// CheckFullyConnected will return non-nil error if graph is not fully connected
func CheckFullyConnected(graph Graph) error {
	errMsg := ""
	nVertices := len(graph.Vertices)

	if len(graph.Edges) != nVertices {
		errMsg += fmt.Sprintf("graph.Edges does not contain enough columns to act as an adjacency matrix for all nVertices = %d", nVertices)
	}

	for i := range graph.Edges {
		col := graph.Edges[i]
		if len(col) != i {
			errMsg += fmt.Sprintf("too many edges in column %d; want len(col) == %d; got len(col) == %d", i, i, len(col))
		}
		for j := range col {
			cell := col[j]
			if cell.Length < 0 {
				errMsg += fmt.Sprintf("Edges[%d][%d].Length < 0; Edges need to have non-negative Length", i, j)
			}
			if cell.Length == 0 {
				errMsg += fmt.Sprintf("Edges[%d][%d].Length == 0; all Vertices need to be connected; distance zero between vertices not allowed", i, j)
			}
		}
	}

	if errMsg != "" {
		return fmt.Errorf(errMsg)
	} else {
		return nil
	}
}

// MoveToNextVertex chooses the town to go to with a probability that is a function of the town distance and of the amount of trail present on the connecting edge
// TODO [#A] move into AntSystemAlgorithm func and remove graph parameter
func (ant *Ant) MoveToNextVertex(alpha, beta float64, graph Graph) error {
	// TODO many of the following computations are parallelizable and many of them can be precomputed
	// TODO find a better way to do this
	nVertices := len(graph.Vertices)
	possVerts := make([]*Vertex, 0, nVertices-len(ant.TabuList))
	for vi := range graph.Vertices {
		v := &graph.Vertices[vi]
		isInTabuList := false
		for _, tv := range ant.TabuList {
			if tv == v {
				isInTabuList = true
				break
			}
		}
		if !isInTabuList {
			possVerts = append(possVerts, v)
		}
	}

	if len(possVerts) == 0 {
		return fmt.Errorf("all graph.Vertices in TabuList; No new position assigned")
	}

	var newPos *Vertex = nil
	if len(possVerts) == 1 {
		newPos = possVerts[0]
	} else {
		// Generate transition probability dist. for possVerts based on Edge.TrailIntensity and Edge.Visibility.
		probs := make([]float64, len(possVerts))

		// compute normalization factor of formula (4) on page 6 of Dorigo et al. 96
		var normFact float64 = 0
		for pi := range probs {
			v := possVerts[pi]
			edge, err := graph.GetEdge(ant.Position.Index, v.Index)
			if err != nil {
				// TODO
				panic(err)
			}
			normFact += math.Pow(edge.TrailIntensity, alpha) * math.Pow(edge.Visibility, beta)
		}

		// compute transition probabilities
		for pi := range probs {
			v := possVerts[pi]
			edge, err := graph.GetEdge(ant.Position.Index, v.Index)
			if err != nil {
				// TODO
				panic(err)
			}
			probs[pi] = math.Pow(edge.TrailIntensity, alpha) * math.Pow(edge.Visibility, beta) * normFact
		}

		// sum each element of probs with all preceding elements to get a "ladder"
		for pi := 1; pi < len(probs); pi++ {
			probs[pi] += probs[pi-1]
		}

		// Select random next position based on prob. dist.
		r := ant.Rand.Float64()
		for pi := 0; pi < len(probs)-1; pi++ {
			if r < probs[pi] {
				newPos = possVerts[pi]
			}
		}
		if newPos == nil {
			newPos = possVerts[len(possVerts)-1]
		}
	}

	ant.TabuList = append(ant.TabuList, newPos)
	ant.Position = newPos

	return nil
}

// CompTotTourLen computes the total length of this ant's tour
func CompTotLength(graph Graph, tour Tour) float64 {
	totLength := 0.0
	for i := 0; i < len(tour)-1; i++ {
		edge, err := graph.GetEdge(tour[i].Index, tour[i+1].Index)
		if err != nil {
			// TODO
			panic(err)
		}
		totLength += edge.Length
	}

	// The last edge is not explicitly stored in the tour, because it leads back to the first Vertex of the tour.
	edge, err := graph.GetEdge(tour[len(tour)-1].Index, tour[0].Index)
	if err != nil {
		// TODO
		panic(err)
	}
	totLength += edge.Length

	return totLength
}

// LayTrailAntCycle when ant completes a tour, it lays a substance called trail on each edge visited.
// This is the main procedure used in the publication, referred to as ant-cycle, but they also proposed two alternatives LayTrailAntDensity and LayTrailAntQuantity on page 8
// TODO [#B] This computation needs to be done concurrently without race conditions
func LayTrailAntCycle(Q float64, graph Graph, ant Ant) {
	L_k := CompTotLength(graph, ant.TabuList)
	for i := 0; i < len(ant.TabuList)-1; i++ {
		v := ant.TabuList[i].Index
		vNext := ant.TabuList[i+1].Index
		edge, err := graph.GetEdge(v, vNext)
		if err != nil {
			// TODO
			panic(err)
		}
		edge.TrailIntensity += Q / L_k
	}
	firstV := ant.TabuList[0].Index
	lastV := ant.TabuList[len(ant.TabuList)-1].Index
	edge, err := graph.GetEdge(firstV, lastV)
	if err != nil {
		// TODO
		panic(err)
	}
	edge.TrailIntensity += Q / L_k
}

// AntSystemAlgorithm is the main method for initiating the Ant System algorithm
func AntSystemAlgorithm(
	problemGraph Graph,
	nAnts int,
	NCmax int,
	// Q is a constant used in the LayTrail function to determine the amount of trail to be spread by each ant.
	Q float64,
	// rho is a coefficient such that (1 - rho) represents the evaporation of trail between time t and t+n
	// The coefficient rho must be set to a value < 1 to avoid unlimited accumulation of trail
	// In Dorigo96 a <<small>> constant c was used. rho = c
	rho float64,
	// alpha and beta control the relative importance of trail versus visibility. (autocataclytic process)
	alpha, beta float64,
	// TODO convert func to a type
	trailUpdateFunc func(float64, Graph, Ant),
<<<<<<< HEAD
	logWriter io.Writer,
=======
	seed int64,
>>>>>>> ea197d09
) (shortestTour Tour, stagnationBehaviour bool, err error) {
	if len(problemGraph.Vertices) == 0 {
		return nil, false, fmt.Errorf("problem Graph is empty")
	}

	if rho >= 1 || rho < 0 {
		return nil, false, fmt.Errorf("requirement: 0 <= rho < 1")
	}

	if alpha < 0 || beta < 0 {
		return nil, false, fmt.Errorf("alpha and beta need to be larger or equal to 0")
	}

	err = CheckFullyConnected(problemGraph)
	if err != nil {
		return nil, false, err
	}

	// compute Visibility of all Edges
	// set all TrailIntensities to rho
	for i := range problemGraph.Edges {
		for j := range problemGraph.Edges[i] {
			edge := &problemGraph.Edges[i][j]
			edge.Visibility = 1.0 / edge.Length
			edge.TrailIntensity = rho
		}
	}

	// create writer for logging solver progress
	bufLogWriter := bufio.NewWriter(logWriter)

	nBytesWritten, err := bufLogWriter.WriteString("cycle, runtime [ns], min tour len, std dev, avg node branching\n")
	if err != nil {
		err = errors.Wrapf(err, "error while writing to solver progress log; %d bytes written", nBytesWritten)
		fmt.Println(err)
	}

	// begin the Ant Cycle algorithm

	// replicability
	rand.Seed(seed)

	// TODO [A#]
	// t := 0

	startTime := time.Now()

	for nc := 0; nc < NCmax; nc++ {
		// set ants on Vertices using a uniform random distribution
		ants := make([]Ant, 0, nAnts)
		nVertices := len(problemGraph.Vertices)
		for i := 0; i < nAnts; i++ {
			ants = append(ants, Ant{
				TabuList: make(Tour, 0, nVertices),
				// replicability
				Rand: rand.New(rand.NewSource(rand.Int63())),
			})
			newAnt := &ants[i]
			firstPos := &problemGraph.Vertices[newAnt.Rand.Intn(nVertices)]
			newAnt.Position = firstPos
			newAnt.TabuList = append(newAnt.TabuList, firstPos)
		}

		// Before computing the trails to be excreted before the next ant-cycle, we need to wait until all goroutines have finished their work.
		var wg sync.WaitGroup
		for ai := range ants {
			wg.Add(1)
			go func(ant *Ant) {
				defer wg.Done()
				for vi := 0; vi < nVertices-1; vi++ {
					err := ant.MoveToNextVertex(alpha, beta, problemGraph)
					if err != nil {
						// TODO
						panic(err)
					}
				}
				// one ant has finished a tour
			}(&ants[ai])
		}

		// Wait until all ants have completed a tour
		wg.Wait()

		// TODO [#A]
		// TODO ensure this is correct
		// evaporate trail
		for i := range problemGraph.Edges {
			for j := range problemGraph.Edges[i] {
				edge := &problemGraph.Edges[i][j]
				edge.TrailIntensity = rho * edge.TrailIntensity
			}
		}
		// lay new trail
		for i := range ants {
			trailUpdateFunc(Q, problemGraph, ants[i])
		}

		// for computation of standard deviation later
		tourLengths := make([]float64, len(ants))

		// save the shortestTour found by the ants
		if nc == 0 {
			shortestTour = ants[0].TabuList
		}
		shortestLength := CompTotLength(problemGraph, shortestTour)
		for i := 0; i < len(ants); i++ {
			totLength := CompTotLength(problemGraph, ants[i].TabuList)

			tourLengths[i] = totLength

			if totLength < shortestLength {
				shortestTour = ants[i].TabuList
				shortestLength = totLength
			}
		}

		// compute standard deviation of lengths of all found tours
		var meanTourLength float64 = 0
		nTours := len(tourLengths)
		for i := 0; i < nTours; i++ {
			meanTourLength += tourLengths[i]
		}
		meanTourLength /= float64(nTours)
		var stdDev float64 = 0
		for i := 0; i < nTours; i++ {
			diff := tourLengths[i] - meanTourLength
			stdDev += diff * diff
		}
		stdDev = math.Sqrt(stdDev / float64(nTours))

		var avgNodeBranching float64 = 0
		for vi := range problemGraph.Vertices {
			v := &problemGraph.Vertices[vi]
			avgNodeBranching += float64(v.CompNodeBranching(problemGraph))
		}
		avgNodeBranching /= float64(nVertices)

		// TODO compute Estimated Maximum Time until Termination based on Estimated runtime per cycle

		runDur := time.Now().Sub(startTime)

		nBytesWritten, err := bufLogWriter.WriteString(fmt.Sprintf("%d,%d,%f,%f,%f\n", nc, runDur.Nanoseconds(), shortestLength, stdDev, avgNodeBranching))
		if err != nil {
			// TODO avoid spamming STDOUT
			err = errors.Wrapf(err, "error while writing to solver progress log; %d bytes written", nBytesWritten)
			fmt.Println(err)
		}

		err = bufLogWriter.Flush()
		if err != nil {
			// TODO avoid spamming STDOUT
			err = errors.Wrapf(err, "error while flushing bufLogWriter buffer")
			fmt.Println(err)
		}

		// TODO print at appropriate intervals based on Estimated Maximum Time until Termination
		for m := 0; m < 1000; m++ {
			if nc == m*1000 {
				fmt.Printf("runtime: %dns; min tour len: %f\n", runDur.Nanoseconds(), shortestLength)
			}
		}

		// if all ants did the same tour, abort, stagnation behaviour, no alternative solutions will be explored
		// TODO see whether this loop can be optimized by not creating any goroutines as soon as <-quit
		// TODO introduce concurrency
		stagnationBehaviour := true
		for i := 0; i < nAnts; i++ {
			for j := i + 1; j < nAnts; j++ {
				// if two ants have differing tours, all other comparisons can be aborted
				if !EqualTour(ants[i].TabuList, ants[j].TabuList) {
					stagnationBehaviour = false
					break
				}
			}
			if !stagnationBehaviour {
				break
			}
		}

		if stagnationBehaviour {
			// TODO think about whether it makes sense to return information about when stangnation behaviour started
			return shortestTour, stagnationBehaviour, nil
		}
	}
	stagnationBehaviour = false
	return shortestTour, stagnationBehaviour, nil
}

// ASBestParams calls AntSystemAlgorithm with the best parameters found by Dorigo et al 96. page 9 for the ant-cycle algorithm
func ASBestParams(problemGraph Graph, logWriter io.Writer) (shortestTour Tour, stagnationBehaviour bool, err error) {
	var nAnts int = len(problemGraph.Vertices)
	var NCmax int = 5000
	var Q float64 = 100
	var rho float64 = 0.5
	var alpha float64 = 1
	var beta float64 = 5
	trailUpdateFunc := LayTrailAntCycle

	return AntSystemAlgorithm(problemGraph, nAnts, NCmax, Q, rho, alpha, beta, trailUpdateFunc, logWriter)
}<|MERGE_RESOLUTION|>--- conflicted
+++ resolved
@@ -348,11 +348,8 @@
 	alpha, beta float64,
 	// TODO convert func to a type
 	trailUpdateFunc func(float64, Graph, Ant),
-<<<<<<< HEAD
+	seed int64,
 	logWriter io.Writer,
-=======
-	seed int64,
->>>>>>> ea197d09
 ) (shortestTour Tour, stagnationBehaviour bool, err error) {
 	if len(problemGraph.Vertices) == 0 {
 		return nil, false, fmt.Errorf("problem Graph is empty")
@@ -542,7 +539,7 @@
 }
 
 // ASBestParams calls AntSystemAlgorithm with the best parameters found by Dorigo et al 96. page 9 for the ant-cycle algorithm
-func ASBestParams(problemGraph Graph, logWriter io.Writer) (shortestTour Tour, stagnationBehaviour bool, err error) {
+func ASBestParams(problemGraph Graph, seed int64, logWriter io.Writer) (shortestTour Tour, stagnationBehaviour bool, err error) {
 	var nAnts int = len(problemGraph.Vertices)
 	var NCmax int = 5000
 	var Q float64 = 100
@@ -551,5 +548,5 @@
 	var beta float64 = 5
 	trailUpdateFunc := LayTrailAntCycle
 
-	return AntSystemAlgorithm(problemGraph, nAnts, NCmax, Q, rho, alpha, beta, trailUpdateFunc, logWriter)
+	return AntSystemAlgorithm(problemGraph, nAnts, NCmax, Q, rho, alpha, beta, trailUpdateFunc, seed, logWriter)
 }